{
<<<<<<< HEAD
	"name": "vscode-ros-fork",
	"version": "0.9.5",
	"publisher": "ms-iot",
	"engines": {
		"vscode": "^1.69.0"
	},
	"author": {
		"name": "Microsoft Corporation"
	},
	"displayName": "ROS - forked",
	"description": "Forked to make it so that non-debugged nodes are automatically stopped on ending the debug session.",
	"icon": "media/icon.png",
	"aiKey": "AIF-d9b70cd4-b9f9-4d70-929b-a071c400b217",
	"categories": [
		"Debuggers",
		"Other"
	],
	"capabilities": {
		"untrustedWorkspaces": {
			"supported": false,
			"description": "The Visual Studio Code ROS Extension calls ROS on behalf of packages in the workspace. This can execute code from within the workspace. For this reason, this extension requires a fully trusted workspace."
		}
	},
	"keywords": [
		"ros",
		"robot"
	],
	"license": "SEE LICENSE IN LICENSE",
	"homepage": "https://github.com/ms-iot/vscode-ros",
	"repository": {
		"type": "git",
		"url": "https://github.com/ms-iot/vscode-ros"
	},
	"bugs": {
		"url": "https://github.com/ms-iot/vscode-ros/issues"
	},
	"preview": true,
	"main": "./dist/extension",
	"activationEvents": [
		"onLanguage:cpp",
		"onLanguage:python",
		"onLanguage:csharp",
		"onCommand",
		"workspaceContains:**/package.xml",
		"onWebviewPanel:ros1Status",
		"onWebviewPanel:ros2Status",
		"onWebviewPanel:urdfPreview",
		"onDebug",
		"onDebugResolve:ros",
		"onDebugDynamicConfigurations:ros"
	],
	"contributes": {
		"commands": [
			{
				"command": "ros.createCatkinPackage",
				"title": "Create Catkin Package",
				"category": "ROS"
			},
			{
				"command": "ros.createTerminal",
				"title": "Create Terminal",
				"category": "ROS"
			},
			{
				"command": "ros.rosrun",
				"title": "Run a ROS executable (rosrun)",
				"category": "ROS"
			},
			{
				"command": "ros.roslaunch",
				"title": "Run a ROS launch file (roslaunch)",
				"category": "ROS"
			},
			{
				"command": "ros.rostest",
				"title": "Run a ROS test file (rostest)",
				"category": "ROS"
			},
			{
				"command": "ros.showCoreStatus",
				"title": "Show Status",
				"category": "ROS"
			},
			{
				"command": "ros.startCore",
				"title": "Start",
				"category": "ROS"
			},
			{
				"command": "ros.stopCore",
				"title": "Stop",
				"category": "ROS"
			},
			{
				"command": "ros.updateCppProperties",
				"title": "Update C++ Properties",
				"category": "ROS"
			},
			{
				"command": "ros.updatePythonPath",
				"title": "Update Python Path",
				"category": "ROS"
			},
			{
				"command": "ros.previewUrdf",
				"title": "Preview URDF",
				"category": "ROS"
			},
			{
				"command": "ros.rosdep",
				"title": "Install ROS Dependencies for this workspace using rosdep",
				"category": "ROS"
			}
		],
		"configuration": {
			"type": "object",
			"title": "ROS",
			"properties": {
				"ros.distro": {
					"type": "string",
					"description": "ROS installation distro to be sourced."
				},
				"ros.rosSetupScript": {
					"type": "string",
					"description": "ROS workspace setup script. Overrides ros.distro."
				},
				"ros.isolateEnvironment": {
					"type": "bool",
					"default": false,
					"description": "Specify if the extension should not capture the environment VSCode is running in to pass to child processes."
				},
				"ros.BackgroundColor": {
					"type": "string",
					"title": "Background Color",
					"default": "#000000",
					"description": "Background color of the URDF preview panel."
				},
				"ros.GridMainColor": {
					"type": "string",
					"title": "Grid Main Color",
					"default": "#00FF00",
					"description": "Color of the main grid in the URDF preview panel."
				},
				"ros.GridMinorColor": {
					"type": "string",
					"title": "Grid Minor Line Color",
					"default": "#001100",
					"description": "Color of the line grid in the URDF preview panel."
				},
				"ros.GridMinorOpacity": {
					"type": "number",
					"default": 0.5,
					"title": "Minor Grid Line Opacity",
					"description": "Minor grid line opacity between 0 and 1 in the URDF preview panel."
				},
				"ros.CameraDistanceToRobot": {
					"type": "number",
					"title": "Camera Distance to Robot",
					"default": 1,
					"description": "Distance in meters from the camera to the robot in the URDF preview panel."
				}
			}
		},
		"debuggers": [
			{
				"type": "ros",
				"label": "ROS",
				"program": "./out/src/debugger/main.js",
				"runtime": "node",
				"configurationAttributes": {
					"launch": {
						"required": [
							"target"
						],
						"properties": {
							"target": {
								"type": "string",
								"description": "Absolute path to launch file",
								"default": ""
							},
							"arguments": {
								"type": "array",
								"description": "Arguments for the roslaunch or ros2 launch command",
								"default": []
							},
							"env": {
								"type": "object",
								"description": "Environment variables defined as a key value pair. Property ends up being the Environment Variable and the value of the property ends up being the value of the Env Variable.",
								"default": {},
								"additionalProperties": {
									"type": "string"
								}
							},
							"symbolSearchPath": {
								"type": "string",
								"description": "Semicolon separated list of directories to use to search for symbol (that is, pdb) files. Example: \"c:\\dir1;c:\\dir2\"",
								"default": ""
							},
							"additionalSOLibSearchPath": {
								"type": "string",
								"description": "Semicolon separated list of directories to use to search for .so files",
								"default": ""
							},
							"sourceFileMap": {
								"type": "string",
								"description": "Optional source file mappings passed to the debug engine. Example: '{ \"/original/source/path\":\"/current/source/path\" }'",
								"default": ""
							},
							"launch": {
								"type": "array",
								"description": "A list of Scripts or executables to just launch without attaching a debugger",
								"default": ""
							},
							"attachDebugger": {
								"type": "array",
								"description": "A specific list of executables to just attach a debugger. Useful for large compostions with where only a few nodes need to be debugged",
								"default": ""
							}
						}
					},
					"debug_launch": {
						"required": [
							"target"
						],
						"properties": {
							"target": {
								"type": "string",
								"description": "Absolute path to launch file",
								"default": ""
							},
							"arguments": {
								"type": "array",
								"description": "Arguments for the roslaunch or ros2 launch command",
								"default": []
							},
							"env": {
								"type": "object",
								"description": "Environment variables defined as a key value pair. Property ends up being the Environment Variable and the value of the property ends up being the value of the Env Variable.",
								"default": {},
								"additionalProperties": {
									"type": "string"
								}
							}
						}
					},
					"attach": {
						"properties": {
							"runtime": {
								"type": "string",
								"description": "Runtime type of the node (currently supports Python and C++). Use \"${action:pick}\" to choose interactively.\nThis is only for local processes that were launched directly. Advanced attaching (e.g. attaching to a running ptvsd server, attaching to a remote process, etc.) should use language-specific debugger extension.",
								"enum": [
									"${action:pick}",
									"C++",
									"Python"
								],
								"default": "${action:pick}"
							},
							"processId": {
								"anyOf": [
									{
										"type": "string",
										"description": "Optional process id to attach the debugger to. Use \"${action:pick}\" to get a list of local running processes to attach to. Note that some platforms require administrator privileges in order to attach to a process.",
										"enum": [
											"${action:pick}"
										],
										"default": "${action:pick}"
									},
									{
										"type": "integer",
										"description": "Optional process id to attach the debugger to. Use \"${action:pick}\" to get a list of local running processes to attach to. Note that some platforms require administrator privileges in order to attach to a process.",
										"default": 0
									}
								]
							}
						}
					}
				},
				"configurationSnippets": [
					{
						"label": "ROS: Launch",
						"description": "Debug ROS node(s) at launch.",
						"body": {
							"name": "ROS: Launch",
							"type": "ros",
							"request": "launch",
							"target": "absolute path to launch file"
						}
					},
					{
						"label": "ROS: Attach",
						"description": "Debug a ROS node by attaching to it.",
						"body": {
							"name": "ROS: Attach",
							"type": "ros",
							"request": "attach"
						}
					}
				]
			}
		],
		"languages": [
			{
				"id": "xml",
				"extensions": [
					"launch",
					"srdf",
					"test",
					"urdf",
					"xacro"
				]
			},
			{
				"id": "yaml",
				"extensions": [
					"rviz"
				]
			},
			{
				"id": "ros.msg",
				"aliases": [
					"ROS Message"
				],
				"extensions": [
					".action",
					".msg",
					".srv"
				],
				"configuration": "./languages/ros.msg.configuration.json"
			}
		],
		"grammars": [
			{
				"language": "ros.msg",
				"scopeName": "source.ros.msg",
				"path": "./languages/syntaxes/ros.msg.tmLanguage.json"
			}
		],
		"menus": {
			"explorer/context": [
				{
					"command": "ros.createCatkinPackage",
					"when": "explorerResourceIsFolder"
				}
			]
		},
		"problemMatchers": [
			{
				"name": "catkin-gcc",
				"fileLocation": "absolute",
				"owner": "catkin",
				"pattern": {
					"regexp": "^(.*):(\\d+):(\\d+):\\s+(warning|error):\\s+(.*)$",
					"file": 1,
					"line": 2,
					"column": 3,
					"severity": 4,
					"message": 5
				}
			},
			{
				"name": "roscore",
				"pattern": {
					"regexp": ".",
					"file": 1,
					"line": 2,
					"message": 3
				},
				"background": {
					"activeOnStart": true,
					"beginsPattern": ".",
					"endsPattern": "(process\\[master\\]: started with pid|roscore cannot run|master is already running)"
				}
			},
			{
				"name": "roslaunch",
				"pattern": {
					"regexp": "^(.*):\\s+(.*):\\s+line\\s+(\\d+),\\s+column\\s+(\\d+)$",
					"line": 3,
					"column": 4,
					"message": 2,
					"severity": 1
				},
				"background": {
					"activeOnStart": true,
					"beginsPattern": "started roslaunch server",
					"endsPattern": "ROS_MASTER_URI="
				}
			}
		],
		"taskDefinitions": [
			{
				"type": "ros",
				"required": [
					"command"
				],
				"properties": {
					"command": {
						"type": "string",
						"description": "command to execute in ROS environment"
					},
					"args": {
						"type": "array",
						"description": "Commadn line arguments to command"
					}
				}
			},
			{
				"type": "catkin_make",
				"properties": {
					"args": {
						"type": "array",
						"description": "Commadn line arguments to catkin_make"
					}
				}
			},
			{
				"type": "catkin_make_isolated",
				"properties": {
					"args": {
						"type": "array",
						"description": "Commadn line arguments to catkin_make_isolated"
					}
				}
			},
			{
				"type": "catkin",
				"properties": {
					"args": {
						"type": "array",
						"description": "Commadn line arguments to catkin"
					}
				}
			},
			{
				"type": "colcon",
				"properties": {
					"args": {
						"type": "array",
						"description": "Commadn line arguments to colcon"
					}
				}
			}
		]
	},
	"scripts": {
		"package:dev": "vsce package -o vscode-ros-dev.vsix",
		"compile": "npm run package",
		"lint": "eslint -p ./",
		"pretest": "npm run compile",
		"test": "node ./out/src/test/runTest.js",
		"vscode:prepublish": "npm run package",
		"webpack": "webpack --mode development",
		"watch": "webpack --mode development --watch",
		"package": "webpack --mode production --devtool hidden-source-map",
		"test-compile": "npm run webpack"
	},
	"dependencies": {
		"@polyhobbyist/babylon_ros": "^0.0.5",
		"@polyhobbyist/babylon-collada-loader": "^0.0.3",
		"@vscode/debugadapter": "^1.59.0",
		"@vscode/extension-telemetry": "^0.6.2",
		"@vscode/webview-ui-toolkit": "^1.2.2",
		"assert": "^2.0.0",
		"babylonjs": "^5.54.0",
		"babylonjs-materials": "^5.54.0",
		"buffer": "^6.0.3",
		"console-browserify": "^1.2.0",
		"constants-browserify": "^1.0.0",
		"crypto-browserify": "^3.12.0",
		"domain-browser": "^4.22.0",
		"https-browserify": "^1.0.0",
		"js-yaml": "^4.1.0",
		"os-browserify": "^0.3.0",
		"path-browserify": "^1.0.1",
		"portfinder": "^1.0.32",
		"querystring-es3": "^0.2.1",
		"shell-quote": "^1.7.4",
		"stream-browserify": "^3.0.0",
		"stream-http": "^3.2.0",
		"string_decoder": "^1.3.0",
		"sudo-prompt": "^9.2.1",
		"timers-browserify": "^2.0.12",
		"tmp": "^0.2.1",
		"tslib": "^2.5.0",
		"xmlrpc": "^1.3.2"
	},
	"devDependencies": {
		"@types/glob": "^7.2.0",
		"@types/js-yaml": "^4.0.5",
		"@types/mocha": "^10.0.1",
		"@types/node": "^18.15.7",
		"@types/shell-quote": "^1.7.1",
		"@types/tmp": "^0.2.3",
		"@types/vscode": "^1.69.0",
		"@types/vscode-webview": "^1.57.0",
		"@types/xmlrpc": "^1.3.7",
		"@vscode/webview-ui-toolkit": "^1.2.2",
		"glob": "^8.0.1",
		"mocha": "^10.2.0",
		"ts-loader": "^9.4.2",
		"tslint": "^6.1.3",
		"typescript": "^5.0.2",
		"vscode-test": "^1.6.1",
		"webpack": "^5.76.3",
		"webpack-cli": "^5.0.1"
	},
	"extensionDependencies": [
		"ms-python.python",
		"ms-vscode.cpptools"
	]
=======
    "name": "vscode-ros",
    "version": "0.9.6",
    "publisher": "ms-iot",
    "engines": {
        "vscode": "^1.69.0"
    },
    "author": {
        "name": "Microsoft Corporation"
    },
    "displayName": "ROS",
    "description": "Develop Robot Operating System (ROS) with Visual Studio Code.",
    "icon": "media/icon.png",
    "aiKey": "AIF-d9b70cd4-b9f9-4d70-929b-a071c400b217",
    "categories": [
        "Debuggers",
        "Other"
    ],
    "capabilities": {
        "untrustedWorkspaces": {
            "supported": false,
            "description": "The Visual Studio Code ROS Extension calls ROS on behalf of packages in the workspace. This can execute code from within the workspace. For this reason, this extension requires a fully trusted workspace."
        }
    },
    "keywords": [
        "ros",
        "robot"
    ],
    "license": "SEE LICENSE IN LICENSE",
    "homepage": "https://github.com/ms-iot/vscode-ros",
    "repository": {
        "type": "git",
        "url": "https://github.com/ms-iot/vscode-ros"
    },
    "bugs": {
        "url": "https://github.com/ms-iot/vscode-ros/issues"
    },
    "preview": true,
    "main": "./dist/extension",
    "activationEvents": [
        "onLanguage:cpp",
        "onLanguage:python",
        "onLanguage:csharp",
        "onCommand",
        "workspaceContains:**/package.xml",
        "onWebviewPanel:ros1Status",
        "onWebviewPanel:ros2Status",
        "onWebviewPanel:urdfPreview",
        "onDebug",
        "onDebugResolve:ros",
        "onDebugDynamicConfigurations:ros"
    ],
    "contributes": {
        "commands": [
            {
                "command": "ros.createCatkinPackage",
                "title": "Create Catkin Package",
                "category": "ROS"
            },
            {
                "command": "ros.createTerminal",
                "title": "Create Terminal",
                "category": "ROS"
            },
            {
                "command": "ros.rosrun",
                "title": "Run a ROS executable (rosrun)",
                "category": "ROS"
            },
            {
                "command": "ros.roslaunch",
                "title": "Run a ROS launch file (roslaunch)",
                "category": "ROS"
            },
            {
                "command": "ros.rostest",
                "title": "Run a ROS test file (rostest)",
                "category": "ROS"
            },
            {
                "command": "ros.showCoreStatus",
                "title": "Show Status",
                "category": "ROS"
            },
            {
                "command": "ros.startCore",
                "title": "Start",
                "category": "ROS"
            },
            {
                "command": "ros.stopCore",
                "title": "Stop",
                "category": "ROS"
            },
            {
                "command": "ros.updateCppProperties",
                "title": "Update C++ Properties",
                "category": "ROS"
            },
            {
                "command": "ros.updatePythonPath",
                "title": "Update Python Path",
                "category": "ROS"
            },
            {
                "command": "ros.previewUrdf",
                "title": "Preview URDF",
                "category": "ROS"
            },
            {
                "command": "ros.rosdep",
                "title": "Install ROS Dependencies for this workspace using rosdep",
                "category": "ROS"
            }
        ],
        "configuration": {
            "type": "object",
            "title": "ROS",
            "properties": {
                "ros.distro": {
                    "type": "string",
                    "description": "ROS installation distro to be sourced."
                },
                "ros.rosSetupScript": {
                    "type": "string",
                    "description": "ROS workspace setup script. Overrides ros.distro."
                },
                "ros.isolateEnvironment": {
                    "type": "bool",
                    "default": false,
                    "description": "Specify if the extension should not capture the environment VSCode is running in to pass to child processes."
                },
                "ros.BackgroundColor": {
                    "type": "string",
                    "title": "Background Color",
                    "default": "#000000",
                    "description": "Background color of the URDF preview panel."
                },
                "ros.GridMainColor": {
                    "type": "string",
                    "title": "Grid Main Color",
                    "default": "#00FF00",
                    "description": "Color of the main grid in the URDF preview panel."
                },
                "ros.GridMinorColor": {
                    "type": "string",
                    "title": "Grid Minor Line Color",
                    "default": "#001100",
                    "description": "Color of the line grid in the URDF preview panel."
                },
                "ros.GridMinorOpacity": {
                    "type": "number",
                    "default": 0.5,
                    "title": "Minor Grid Line Opacity",
                    "description": "Minor grid line opacity between 0 and 1 in the URDF preview panel."
                },
                "ros.CameraDistanceToRobot": {
                    "type": "number",
                    "title": "Camera Distance to Robot",
                    "default": 1,
                    "description": "Distance in meters from the camera to the robot in the URDF preview panel."
                }
            }
        },
        "debuggers": [
            {
                "type": "ros",
                "label": "ROS",
                "program": "./out/src/debugger/main.js",
                "runtime": "node",
                "configurationAttributes": {
                    "launch": {
                        "required": [
                            "target"
                        ],
                        "properties": {
                            "target": {
                                "type": "string",
                                "description": "Absolute path to launch file",
                                "default": ""
                            },
                            "arguments": {
                                "type": "array",
                                "description": "Arguments for the roslaunch or ros2 launch command",
                                "default": []
                            },
                            "env": {
                                "type": "object",
                                "description": "Environment variables defined as a key value pair. Property ends up being the Environment Variable and the value of the property ends up being the value of the Env Variable.",
                                "default": {},
                                "additionalProperties": {
                                    "type": "string"
                                }
                            },
                            "symbolSearchPath": {
                                "type": "string",
                                "description": "Semicolon separated list of directories to use to search for symbol (that is, pdb) files. Example: \"c:\\dir1;c:\\dir2\"",
                                "default": ""
                            },
                            "additionalSOLibSearchPath": {
                                "type": "string",
                                "description": "Semicolon separated list of directories to use to search for .so files",
                                "default": ""
                            },
                            "sourceFileMap": {
                                "type": "string",
                                "description": "Optional source file mappings passed to the debug engine. Example: '{ \"/original/source/path\":\"/current/source/path\" }'",
                                "default": ""
                            },
                            "launch": {
                                "type": "array",
                                "description": "A list of Scripts or executables to just launch without attaching a debugger",
                                "default": ""
                            },
                            "attachDebugger": {
                                "type": "array",
                                "description": "A specific list of executables to just attach a debugger. Useful for large compostions with where only a few nodes need to be debugged",
                                "default": ""
                            }
                        }
                    },
                    "debug_launch": {
                        "required": [
                            "target"
                        ],
                        "properties": {
                            "target": {
                                "type": "string",
                                "description": "Absolute path to launch file",
                                "default": ""
                            },
                            "arguments": {
                                "type": "array",
                                "description": "Arguments for the roslaunch or ros2 launch command",
                                "default": []
                            },
                            "env": {
                                "type": "object",
                                "description": "Environment variables defined as a key value pair. Property ends up being the Environment Variable and the value of the property ends up being the value of the Env Variable.",
                                "default": {},
                                "additionalProperties": {
                                    "type": "string"
                                }
                            }
                        }
                    },
                    "attach": {
                        "properties": {
                            "runtime": {
                                "type": "string",
                                "description": "Runtime type of the node (currently supports Python and C++). Use \"${action:pick}\" to choose interactively.\nThis is only for local processes that were launched directly. Advanced attaching (e.g. attaching to a running ptvsd server, attaching to a remote process, etc.) should use language-specific debugger extension.",
                                "enum": [
                                    "${action:pick}",
                                    "C++",
                                    "Python"
                                ],
                                "default": "${action:pick}"
                            },
                            "processId": {
                                "anyOf": [
                                    {
                                        "type": "string",
                                        "description": "Optional process id to attach the debugger to. Use \"${action:pick}\" to get a list of local running processes to attach to. Note that some platforms require administrator privileges in order to attach to a process.",
                                        "enum": [
                                            "${action:pick}"
                                        ],
                                        "default": "${action:pick}"
                                    },
                                    {
                                        "type": "integer",
                                        "description": "Optional process id to attach the debugger to. Use \"${action:pick}\" to get a list of local running processes to attach to. Note that some platforms require administrator privileges in order to attach to a process.",
                                        "default": 0
                                    }
                                ]
                            }
                        }
                    }
                },
                "configurationSnippets": [
                    {
                        "label": "ROS: Launch",
                        "description": "Debug ROS node(s) at launch.",
                        "body": {
                            "name": "ROS: Launch",
                            "type": "ros",
                            "request": "launch",
                            "target": "absolute path to launch file"
                        }
                    },
                    {
                        "label": "ROS: Attach",
                        "description": "Debug a ROS node by attaching to it.",
                        "body": {
                            "name": "ROS: Attach",
                            "type": "ros",
                            "request": "attach"
                        }
                    }
                ]
            }
        ],
        "languages": [
            {
                "id": "xml",
                "extensions": [
                    "launch",
                    "srdf",
                    "test",
                    "urdf",
                    "xacro"
                ]
            },
            {
                "id": "yaml",
                "extensions": [
                    "rviz"
                ]
            },
            {
                "id": "ros.msg",
                "aliases": [
                    "ROS Message"
                ],
                "extensions": [
                    ".action",
                    ".msg",
                    ".srv"
                ],
                "configuration": "./languages/ros.msg.configuration.json"
            }
        ],
        "grammars": [
            {
                "language": "ros.msg",
                "scopeName": "source.ros.msg",
                "path": "./languages/syntaxes/ros.msg.tmLanguage.json"
            }
        ],
        "menus": {
            "explorer/context": [
                {
                    "command": "ros.createCatkinPackage",
                    "when": "explorerResourceIsFolder"
                }
            ]
        },
        "problemMatchers": [
            {
                "name": "catkin-gcc",
                "fileLocation": "absolute",
                "owner": "catkin",
                "pattern": {
                    "regexp": "^(.*):(\\d+):(\\d+):\\s+(warning|error):\\s+(.*)$",
                    "file": 1,
                    "line": 2,
                    "column": 3,
                    "severity": 4,
                    "message": 5
                }
            },
            {
                "name": "roscore",
                "pattern": {
                    "regexp": ".",
                    "file": 1,
                    "line": 2,
                    "message": 3
                },
                "background": {
                    "activeOnStart": true,
                    "beginsPattern": ".",
                    "endsPattern": "(process\\[master\\]: started with pid|roscore cannot run|master is already running)"
                }
            },
            {
                "name": "roslaunch",
                "pattern": {
                    "regexp": "^(.*):\\s+(.*):\\s+line\\s+(\\d+),\\s+column\\s+(\\d+)$",
                    "line": 3,
                    "column": 4,
                    "message": 2,
                    "severity": 1
                },
                "background": {
                    "activeOnStart": true,
                    "beginsPattern": "started roslaunch server",
                    "endsPattern": "ROS_MASTER_URI="
                }
            }
        ],
        "taskDefinitions": [
            {
                "type": "ros",
                "required": [
                    "command"
                ],
                "properties": {
                    "command": {
                        "type": "string",
                        "description": "command to execute in ROS environment"
                    },
                    "args": {
                        "type": "array",
                        "description": "Commadn line arguments to command"
                    }
                }
            },
            {
                "type": "catkin_make",
                "properties": {
                    "args": {
                        "type": "array",
                        "description": "Commadn line arguments to catkin_make"
                    }
                }
            },
            {
                "type": "catkin_make_isolated",
                "properties": {
                    "args": {
                        "type": "array",
                        "description": "Commadn line arguments to catkin_make_isolated"
                    }
                }
            },
            {
                "type": "catkin",
                "properties": {
                    "args": {
                        "type": "array",
                        "description": "Commadn line arguments to catkin"
                    }
                }
            },
            {
                "type": "colcon",
                "properties": {
                    "args": {
                        "type": "array",
                        "description": "Commadn line arguments to colcon"
                    }
                }
            }
        ]
    },
    "scripts": {
        "package:dev": "vsce package -o vscode-ros-dev.vsix",
        "compile": "npm run package",
        "lint": "eslint -p ./",
        "pretest": "npm run compile",
        "test": "node ./out/src/test/runTest.js",
        "vscode:prepublish": "npm run package",
        "webpack": "webpack --mode development",
        "watch": "webpack --mode development --watch",
        "package": "webpack --mode production --devtool hidden-source-map",
        "test-compile": "npm run webpack"
    },
    "dependencies": {
        "@polyhobbyist/babylon_ros": "^0.0.6",
        "@polyhobbyist/babylon-collada-loader": "^0.0.4",
        "@vscode/debugadapter": "^1.59.0",
        "@vscode/extension-telemetry": "^0.6.2",
        "@vscode/webview-ui-toolkit": "^1.2.2",
        "assert": "^2.0.0",
        "babylonjs": "^6.37.1",
        "babylonjs-materials": "^6.37.1",
        "buffer": "^6.0.3",
        "console-browserify": "^1.2.0",
        "constants-browserify": "^1.0.0",
        "crypto-browserify": "^3.12.0",
        "domain-browser": "^4.22.0",
        "https-browserify": "^1.0.0",
        "js-yaml": "^4.1.0",
        "os-browserify": "^0.3.0",
        "path-browserify": "^1.0.1",
        "portfinder": "^1.0.32",
        "querystring-es3": "^0.2.1",
        "shell-quote": "^1.8.1",
        "stream-browserify": "^3.0.0",
        "stream-http": "^3.2.0",
        "string_decoder": "^1.3.0",
        "sudo-prompt": "^9.2.1",
        "timers-browserify": "^2.0.12",
        "tmp": "^0.2.1",
        "tslib": "^2.6.2",
        "vsce": "^2.15.0",
        "xmlrpc": "^1.3.2"
    },
    "devDependencies": {
        "@types/glob": "^7.2.0",
        "@types/js-yaml": "^4.0.9",
        "@types/mocha": "^10.0.1",
        "@types/node": "^20.10.7",
        "@types/shell-quote": "^1.7.1",
        "@types/tmp": "^0.2.6",
        "@types/vscode": "^1.69.0",
        "@types/vscode-webview": "^1.57.4",
        "@types/xmlrpc": "^1.3.7",
        "@vscode/webview-ui-toolkit": "^1.2.2",
        "glob": "^8.0.1",
        "mocha": "^10.2.0",
        "ts-loader": "^9.5.1",
        "tslint": "^6.1.3",
        "typescript": "^5.2.2",
        "vscode-test": "^1.6.1",
        "webpack": "^5.88.2",
        "webpack-cli": "^5.1.4"
    },
    "extensionDependencies": [
        "ms-python.python",
        "ms-vscode.cpptools"
    ]
>>>>>>> 814a8ef2
}<|MERGE_RESOLUTION|>--- conflicted
+++ resolved
@@ -1,517 +1,5 @@
 {
-<<<<<<< HEAD
-	"name": "vscode-ros-fork",
-	"version": "0.9.5",
-	"publisher": "ms-iot",
-	"engines": {
-		"vscode": "^1.69.0"
-	},
-	"author": {
-		"name": "Microsoft Corporation"
-	},
-	"displayName": "ROS - forked",
-	"description": "Forked to make it so that non-debugged nodes are automatically stopped on ending the debug session.",
-	"icon": "media/icon.png",
-	"aiKey": "AIF-d9b70cd4-b9f9-4d70-929b-a071c400b217",
-	"categories": [
-		"Debuggers",
-		"Other"
-	],
-	"capabilities": {
-		"untrustedWorkspaces": {
-			"supported": false,
-			"description": "The Visual Studio Code ROS Extension calls ROS on behalf of packages in the workspace. This can execute code from within the workspace. For this reason, this extension requires a fully trusted workspace."
-		}
-	},
-	"keywords": [
-		"ros",
-		"robot"
-	],
-	"license": "SEE LICENSE IN LICENSE",
-	"homepage": "https://github.com/ms-iot/vscode-ros",
-	"repository": {
-		"type": "git",
-		"url": "https://github.com/ms-iot/vscode-ros"
-	},
-	"bugs": {
-		"url": "https://github.com/ms-iot/vscode-ros/issues"
-	},
-	"preview": true,
-	"main": "./dist/extension",
-	"activationEvents": [
-		"onLanguage:cpp",
-		"onLanguage:python",
-		"onLanguage:csharp",
-		"onCommand",
-		"workspaceContains:**/package.xml",
-		"onWebviewPanel:ros1Status",
-		"onWebviewPanel:ros2Status",
-		"onWebviewPanel:urdfPreview",
-		"onDebug",
-		"onDebugResolve:ros",
-		"onDebugDynamicConfigurations:ros"
-	],
-	"contributes": {
-		"commands": [
-			{
-				"command": "ros.createCatkinPackage",
-				"title": "Create Catkin Package",
-				"category": "ROS"
-			},
-			{
-				"command": "ros.createTerminal",
-				"title": "Create Terminal",
-				"category": "ROS"
-			},
-			{
-				"command": "ros.rosrun",
-				"title": "Run a ROS executable (rosrun)",
-				"category": "ROS"
-			},
-			{
-				"command": "ros.roslaunch",
-				"title": "Run a ROS launch file (roslaunch)",
-				"category": "ROS"
-			},
-			{
-				"command": "ros.rostest",
-				"title": "Run a ROS test file (rostest)",
-				"category": "ROS"
-			},
-			{
-				"command": "ros.showCoreStatus",
-				"title": "Show Status",
-				"category": "ROS"
-			},
-			{
-				"command": "ros.startCore",
-				"title": "Start",
-				"category": "ROS"
-			},
-			{
-				"command": "ros.stopCore",
-				"title": "Stop",
-				"category": "ROS"
-			},
-			{
-				"command": "ros.updateCppProperties",
-				"title": "Update C++ Properties",
-				"category": "ROS"
-			},
-			{
-				"command": "ros.updatePythonPath",
-				"title": "Update Python Path",
-				"category": "ROS"
-			},
-			{
-				"command": "ros.previewUrdf",
-				"title": "Preview URDF",
-				"category": "ROS"
-			},
-			{
-				"command": "ros.rosdep",
-				"title": "Install ROS Dependencies for this workspace using rosdep",
-				"category": "ROS"
-			}
-		],
-		"configuration": {
-			"type": "object",
-			"title": "ROS",
-			"properties": {
-				"ros.distro": {
-					"type": "string",
-					"description": "ROS installation distro to be sourced."
-				},
-				"ros.rosSetupScript": {
-					"type": "string",
-					"description": "ROS workspace setup script. Overrides ros.distro."
-				},
-				"ros.isolateEnvironment": {
-					"type": "bool",
-					"default": false,
-					"description": "Specify if the extension should not capture the environment VSCode is running in to pass to child processes."
-				},
-				"ros.BackgroundColor": {
-					"type": "string",
-					"title": "Background Color",
-					"default": "#000000",
-					"description": "Background color of the URDF preview panel."
-				},
-				"ros.GridMainColor": {
-					"type": "string",
-					"title": "Grid Main Color",
-					"default": "#00FF00",
-					"description": "Color of the main grid in the URDF preview panel."
-				},
-				"ros.GridMinorColor": {
-					"type": "string",
-					"title": "Grid Minor Line Color",
-					"default": "#001100",
-					"description": "Color of the line grid in the URDF preview panel."
-				},
-				"ros.GridMinorOpacity": {
-					"type": "number",
-					"default": 0.5,
-					"title": "Minor Grid Line Opacity",
-					"description": "Minor grid line opacity between 0 and 1 in the URDF preview panel."
-				},
-				"ros.CameraDistanceToRobot": {
-					"type": "number",
-					"title": "Camera Distance to Robot",
-					"default": 1,
-					"description": "Distance in meters from the camera to the robot in the URDF preview panel."
-				}
-			}
-		},
-		"debuggers": [
-			{
-				"type": "ros",
-				"label": "ROS",
-				"program": "./out/src/debugger/main.js",
-				"runtime": "node",
-				"configurationAttributes": {
-					"launch": {
-						"required": [
-							"target"
-						],
-						"properties": {
-							"target": {
-								"type": "string",
-								"description": "Absolute path to launch file",
-								"default": ""
-							},
-							"arguments": {
-								"type": "array",
-								"description": "Arguments for the roslaunch or ros2 launch command",
-								"default": []
-							},
-							"env": {
-								"type": "object",
-								"description": "Environment variables defined as a key value pair. Property ends up being the Environment Variable and the value of the property ends up being the value of the Env Variable.",
-								"default": {},
-								"additionalProperties": {
-									"type": "string"
-								}
-							},
-							"symbolSearchPath": {
-								"type": "string",
-								"description": "Semicolon separated list of directories to use to search for symbol (that is, pdb) files. Example: \"c:\\dir1;c:\\dir2\"",
-								"default": ""
-							},
-							"additionalSOLibSearchPath": {
-								"type": "string",
-								"description": "Semicolon separated list of directories to use to search for .so files",
-								"default": ""
-							},
-							"sourceFileMap": {
-								"type": "string",
-								"description": "Optional source file mappings passed to the debug engine. Example: '{ \"/original/source/path\":\"/current/source/path\" }'",
-								"default": ""
-							},
-							"launch": {
-								"type": "array",
-								"description": "A list of Scripts or executables to just launch without attaching a debugger",
-								"default": ""
-							},
-							"attachDebugger": {
-								"type": "array",
-								"description": "A specific list of executables to just attach a debugger. Useful for large compostions with where only a few nodes need to be debugged",
-								"default": ""
-							}
-						}
-					},
-					"debug_launch": {
-						"required": [
-							"target"
-						],
-						"properties": {
-							"target": {
-								"type": "string",
-								"description": "Absolute path to launch file",
-								"default": ""
-							},
-							"arguments": {
-								"type": "array",
-								"description": "Arguments for the roslaunch or ros2 launch command",
-								"default": []
-							},
-							"env": {
-								"type": "object",
-								"description": "Environment variables defined as a key value pair. Property ends up being the Environment Variable and the value of the property ends up being the value of the Env Variable.",
-								"default": {},
-								"additionalProperties": {
-									"type": "string"
-								}
-							}
-						}
-					},
-					"attach": {
-						"properties": {
-							"runtime": {
-								"type": "string",
-								"description": "Runtime type of the node (currently supports Python and C++). Use \"${action:pick}\" to choose interactively.\nThis is only for local processes that were launched directly. Advanced attaching (e.g. attaching to a running ptvsd server, attaching to a remote process, etc.) should use language-specific debugger extension.",
-								"enum": [
-									"${action:pick}",
-									"C++",
-									"Python"
-								],
-								"default": "${action:pick}"
-							},
-							"processId": {
-								"anyOf": [
-									{
-										"type": "string",
-										"description": "Optional process id to attach the debugger to. Use \"${action:pick}\" to get a list of local running processes to attach to. Note that some platforms require administrator privileges in order to attach to a process.",
-										"enum": [
-											"${action:pick}"
-										],
-										"default": "${action:pick}"
-									},
-									{
-										"type": "integer",
-										"description": "Optional process id to attach the debugger to. Use \"${action:pick}\" to get a list of local running processes to attach to. Note that some platforms require administrator privileges in order to attach to a process.",
-										"default": 0
-									}
-								]
-							}
-						}
-					}
-				},
-				"configurationSnippets": [
-					{
-						"label": "ROS: Launch",
-						"description": "Debug ROS node(s) at launch.",
-						"body": {
-							"name": "ROS: Launch",
-							"type": "ros",
-							"request": "launch",
-							"target": "absolute path to launch file"
-						}
-					},
-					{
-						"label": "ROS: Attach",
-						"description": "Debug a ROS node by attaching to it.",
-						"body": {
-							"name": "ROS: Attach",
-							"type": "ros",
-							"request": "attach"
-						}
-					}
-				]
-			}
-		],
-		"languages": [
-			{
-				"id": "xml",
-				"extensions": [
-					"launch",
-					"srdf",
-					"test",
-					"urdf",
-					"xacro"
-				]
-			},
-			{
-				"id": "yaml",
-				"extensions": [
-					"rviz"
-				]
-			},
-			{
-				"id": "ros.msg",
-				"aliases": [
-					"ROS Message"
-				],
-				"extensions": [
-					".action",
-					".msg",
-					".srv"
-				],
-				"configuration": "./languages/ros.msg.configuration.json"
-			}
-		],
-		"grammars": [
-			{
-				"language": "ros.msg",
-				"scopeName": "source.ros.msg",
-				"path": "./languages/syntaxes/ros.msg.tmLanguage.json"
-			}
-		],
-		"menus": {
-			"explorer/context": [
-				{
-					"command": "ros.createCatkinPackage",
-					"when": "explorerResourceIsFolder"
-				}
-			]
-		},
-		"problemMatchers": [
-			{
-				"name": "catkin-gcc",
-				"fileLocation": "absolute",
-				"owner": "catkin",
-				"pattern": {
-					"regexp": "^(.*):(\\d+):(\\d+):\\s+(warning|error):\\s+(.*)$",
-					"file": 1,
-					"line": 2,
-					"column": 3,
-					"severity": 4,
-					"message": 5
-				}
-			},
-			{
-				"name": "roscore",
-				"pattern": {
-					"regexp": ".",
-					"file": 1,
-					"line": 2,
-					"message": 3
-				},
-				"background": {
-					"activeOnStart": true,
-					"beginsPattern": ".",
-					"endsPattern": "(process\\[master\\]: started with pid|roscore cannot run|master is already running)"
-				}
-			},
-			{
-				"name": "roslaunch",
-				"pattern": {
-					"regexp": "^(.*):\\s+(.*):\\s+line\\s+(\\d+),\\s+column\\s+(\\d+)$",
-					"line": 3,
-					"column": 4,
-					"message": 2,
-					"severity": 1
-				},
-				"background": {
-					"activeOnStart": true,
-					"beginsPattern": "started roslaunch server",
-					"endsPattern": "ROS_MASTER_URI="
-				}
-			}
-		],
-		"taskDefinitions": [
-			{
-				"type": "ros",
-				"required": [
-					"command"
-				],
-				"properties": {
-					"command": {
-						"type": "string",
-						"description": "command to execute in ROS environment"
-					},
-					"args": {
-						"type": "array",
-						"description": "Commadn line arguments to command"
-					}
-				}
-			},
-			{
-				"type": "catkin_make",
-				"properties": {
-					"args": {
-						"type": "array",
-						"description": "Commadn line arguments to catkin_make"
-					}
-				}
-			},
-			{
-				"type": "catkin_make_isolated",
-				"properties": {
-					"args": {
-						"type": "array",
-						"description": "Commadn line arguments to catkin_make_isolated"
-					}
-				}
-			},
-			{
-				"type": "catkin",
-				"properties": {
-					"args": {
-						"type": "array",
-						"description": "Commadn line arguments to catkin"
-					}
-				}
-			},
-			{
-				"type": "colcon",
-				"properties": {
-					"args": {
-						"type": "array",
-						"description": "Commadn line arguments to colcon"
-					}
-				}
-			}
-		]
-	},
-	"scripts": {
-		"package:dev": "vsce package -o vscode-ros-dev.vsix",
-		"compile": "npm run package",
-		"lint": "eslint -p ./",
-		"pretest": "npm run compile",
-		"test": "node ./out/src/test/runTest.js",
-		"vscode:prepublish": "npm run package",
-		"webpack": "webpack --mode development",
-		"watch": "webpack --mode development --watch",
-		"package": "webpack --mode production --devtool hidden-source-map",
-		"test-compile": "npm run webpack"
-	},
-	"dependencies": {
-		"@polyhobbyist/babylon_ros": "^0.0.5",
-		"@polyhobbyist/babylon-collada-loader": "^0.0.3",
-		"@vscode/debugadapter": "^1.59.0",
-		"@vscode/extension-telemetry": "^0.6.2",
-		"@vscode/webview-ui-toolkit": "^1.2.2",
-		"assert": "^2.0.0",
-		"babylonjs": "^5.54.0",
-		"babylonjs-materials": "^5.54.0",
-		"buffer": "^6.0.3",
-		"console-browserify": "^1.2.0",
-		"constants-browserify": "^1.0.0",
-		"crypto-browserify": "^3.12.0",
-		"domain-browser": "^4.22.0",
-		"https-browserify": "^1.0.0",
-		"js-yaml": "^4.1.0",
-		"os-browserify": "^0.3.0",
-		"path-browserify": "^1.0.1",
-		"portfinder": "^1.0.32",
-		"querystring-es3": "^0.2.1",
-		"shell-quote": "^1.7.4",
-		"stream-browserify": "^3.0.0",
-		"stream-http": "^3.2.0",
-		"string_decoder": "^1.3.0",
-		"sudo-prompt": "^9.2.1",
-		"timers-browserify": "^2.0.12",
-		"tmp": "^0.2.1",
-		"tslib": "^2.5.0",
-		"xmlrpc": "^1.3.2"
-	},
-	"devDependencies": {
-		"@types/glob": "^7.2.0",
-		"@types/js-yaml": "^4.0.5",
-		"@types/mocha": "^10.0.1",
-		"@types/node": "^18.15.7",
-		"@types/shell-quote": "^1.7.1",
-		"@types/tmp": "^0.2.3",
-		"@types/vscode": "^1.69.0",
-		"@types/vscode-webview": "^1.57.0",
-		"@types/xmlrpc": "^1.3.7",
-		"@vscode/webview-ui-toolkit": "^1.2.2",
-		"glob": "^8.0.1",
-		"mocha": "^10.2.0",
-		"ts-loader": "^9.4.2",
-		"tslint": "^6.1.3",
-		"typescript": "^5.0.2",
-		"vscode-test": "^1.6.1",
-		"webpack": "^5.76.3",
-		"webpack-cli": "^5.0.1"
-	},
-	"extensionDependencies": [
-		"ms-python.python",
-		"ms-vscode.cpptools"
-	]
-=======
-    "name": "vscode-ros",
+    "name": "vscode-ros-fork",
     "version": "0.9.6",
     "publisher": "ms-iot",
     "engines": {
@@ -1022,5 +510,4 @@
         "ms-python.python",
         "ms-vscode.cpptools"
     ]
->>>>>>> 814a8ef2
 }